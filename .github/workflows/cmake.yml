--- conflicted
+++ resolved
@@ -9,43 +9,17 @@
 
 jobs:
   build:
-<<<<<<< HEAD
-    name: ${{ matrix.config.name }}
-=======
     name: "[${{ matrix.build_type }}] ${{ matrix.config.name }}"
->>>>>>> ebf559b2
     runs-on: ${{ matrix.config.os }}
     strategy:
       fail-fast: false
       matrix:
-<<<<<<< HEAD
-=======
         build_type: ["Release", "Debug"]
->>>>>>> ebf559b2
         config:
           - {
               name: "Windows Latest MSVC",
               os: windows-latest,
               artifact: "amplitude_audio_sdk_windows_msvc_x64_release.7z",
-<<<<<<< HEAD
-              build_type: "Release",
-              cc: "cl",
-              cxx: "cl",
-              environment_script: "C:/Program Files (x86)/Microsoft Visual Studio/2019/Enterprise/VC/Auxiliary/Build/vcvars64.bat",
-              archiver: "7z a",
-              generator: "Visual Studio 16 2019",
-            }
-          - {
-              name: "Windows Latest MinGW",
-              os: windows-latest,
-              artifact: "amplitude_audio_sdk_windows_mingw_x64_release.7z",
-              build_type: "Release",
-              cc: "gcc",
-              cxx: "g++",
-              archiver: "7z a",
-              generator: "Ninja",
-            }
-=======
               cc: "cl",
               cxx: "cl",
               archiver: "7z a",
@@ -62,49 +36,24 @@
           #     generator: "Ninja",
           #     target_triplet: x64-windows,
           #   }
->>>>>>> ebf559b2
           - {
               name: "Ubuntu_Latest_GCC",
               os: ubuntu-latest,
               artifact: "amplitude_audio_sdk_linux_gcc_x64_release.7z",
-<<<<<<< HEAD
-              build_type: "Release",
-=======
->>>>>>> ebf559b2
               cc: "gcc",
               cxx: "g++",
               archiver: "7z a",
               generator: "Ninja",
-<<<<<<< HEAD
-=======
               target_triplet: x64-linux,
->>>>>>> ebf559b2
             }
           - {
               name: "Ubuntu_GCC_9",
               os: ubuntu-latest,
               artifact: "amplitude_audio_sdk_linux_gcc9_x64_release.7z",
-<<<<<<< HEAD
-              build_type: "Release",
-=======
->>>>>>> ebf559b2
               cc: "gcc",
               cxx: "g++",
               archiver: "7z a",
               generator: "Ninja",
-<<<<<<< HEAD
-            }
-          - {
-              name: "macOS Latest Clang",
-              os: macos-latest,
-              artifact: "amplitude_audio_sdk_macos_gcc_x64_release.7z",
-              build_type: "Release",
-              cc: "clang",
-              cxx: "clang++",
-              archiver: "7za a",
-              generator: "Ninja",
-            }
-=======
               target_triplet: x64-linux,
             }
           # - {
@@ -117,41 +66,30 @@
           #     generator: "Ninja",
           #     target_triplet: x64-osx,
           #   }
->>>>>>> ebf559b2
 
     steps:
       # Checks-out your repository under $GITHUB_WORKSPACE, so your job can access it
       - uses: actions/checkout@v2
-<<<<<<< HEAD
-=======
         with:
           submodules: recursive
->>>>>>> ebf559b2
 
       - name: Print env
         run: |
           echo github.event.action: ${{ github.event.action }}
           echo github.event_name: ${{ github.event_name }}
 
-<<<<<<< HEAD
-=======
       - name: Setup vcpkg
         uses: lukka/run-vcpkg@v10.0
         with:
           runVcpkgInstall: true
           vcpkgGitCommitId: 5568f110b509a9fd90711978a7cb76bae75bb092
 
->>>>>>> ebf559b2
       - name: Install dependencies on Windows
         if: startsWith(matrix.config.os, 'windows')
         run: |
           choco install ninja cmake
           ninja --version
           cmake --version
-<<<<<<< HEAD
-        # cmd "${{ matrix.config.environment_script }}"
-=======
->>>>>>> ebf559b2
 
       - name: Install dependencies on Ubuntu
         if: startsWith(matrix.config.name, 'Ubuntu_Latest_GCC')
@@ -162,11 +100,7 @@
           cmake --version
           gcc --version
 
-<<<<<<< HEAD
-      - name: Install dependencies on Ubuntu
-=======
       - name: Install dependencies on Ubuntu (GCC9)
->>>>>>> ebf559b2
         if: startsWith(matrix.config.name, 'Ubuntu_GCC_9')
         run: |
           echo Update gcc-9 =======================================================================
@@ -213,27 +147,6 @@
         shell: bash
         run: |
           mkdir build
-<<<<<<< HEAD
-          mkdir output
-          cmake \
-            -S . \
-            -B . \
-            -DCMAKE_BUILD_TYPE=${{ matrix.config.build_type }} \
-            -G "${{ matrix.config.generator }}" \
-            -DCMAKE_INSTALL_PREFIX:PATH=output
-
-      - name: Build
-        shell: bash
-        run: cmake --build . --config ${{ matrix.config.build_type }}
-
-      - name: Install Strip
-        shell: bash
-        run: cmake --install . --strip
-
-      - name: Pack
-        shell: bash
-        working-directory: output
-=======
           mkdir lib
           cmake \
             -S . \
@@ -258,7 +171,6 @@
       - name: Pack
         shell: bash
         working-directory: lib
->>>>>>> ebf559b2
         run: |
           ls -laR
           ${{ matrix.config.archiver }} ../${{ matrix.config.artifact }} .
